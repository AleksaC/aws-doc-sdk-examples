--- conflicted
+++ resolved
@@ -1,32 +1,26 @@
-// snippet-sourcedescription:[LowLevelBatchWriteSyntax.java demonstrates how to ]
-// snippet-service:[dynamodb]
-// snippet-keyword:[Java]
-// snippet-keyword:[Amazon DynamoDB]
-// snippet-keyword:[Code Sample]
-// snippet-keyword:[ ]
-// snippet-sourcetype:[full-example]
-// snippet-sourcedate:[ ]
-// snippet-sourceauthor:[AWS]
-<<<<<<< HEAD
+// snippet-sourcedescription:[LowLevelBatchWriteSyntax.java demonstrates how to ]
+// snippet-service:[dynamodb]
+// snippet-keyword:[Java]
+// snippet-keyword:[Amazon DynamoDB]
+// snippet-keyword:[Code Sample]
+// snippet-keyword:[ ]
+// snippet-sourcetype:[full-example]
+// snippet-sourcedate:[ ]
+// snippet-sourceauthor:[AWS]
 // snippet-start:[dynamodb.java.codeexample.LowLevelBatchWriteSyntax] 
-=======
-// snippet-start:[dynamodb.Java.CodeExample.LowLevelBatchWriteSyntax] 
-
->>>>>>> a604417e
-/**
- * Copyright 2010-2019 Amazon.com, Inc. or its affiliates. All Rights Reserved.
- *
- * This file is licensed under the Apache License, Version 2.0 (the "License").
- * You may not use this file except in compliance with the License. A copy of
- * the License is located at
- *
- * http://aws.amazon.com/apache2.0/
- *
- * This file is distributed on an "AS IS" BASIS, WITHOUT WARRANTIES OR
- * CONDITIONS OF ANY KIND, either express or implied. See the License for the
- * specific language governing permissions and limitations under the License.
-*/
-<<<<<<< HEAD
+/**
+ * Copyright 2010-2019 Amazon.com, Inc. or its affiliates. All Rights Reserved.
+ *
+ * This file is licensed under the Apache License, Version 2.0 (the "License").
+ * You may not use this file except in compliance with the License. A copy of
+ * the License is located at
+ *
+ * http://aws.amazon.com/apache2.0/
+ *
+ * This file is distributed on an "AS IS" BASIS, WITHOUT WARRANTIES OR
+ * CONDITIONS OF ANY KIND, either express or implied. See the License for the
+ * specific language governing permissions and limitations under the License.
+*/
 
 
 package com.amazonaws.codesamples.lowlevel;
@@ -125,104 +119,4 @@
 
 }
 
-// snippet-end:[dynamodb.java.codeexample.LowLevelBatchWriteSyntax] 
-=======
-
-
-package com.amazonaws.codesamples.lowlevel;
-
-import java.io.IOException;
-import java.text.SimpleDateFormat;
-import java.util.ArrayList;
-import java.util.HashMap;
-import java.util.List;
-import java.util.Map;
-
-import com.amazonaws.AmazonServiceException;
-import com.amazonaws.auth.AWSCredentials;
-import com.amazonaws.auth.PropertiesCredentials;
-import com.amazonaws.services.dynamodbv2.AmazonDynamoDBClient;
-import com.amazonaws.services.dynamodbv2.model.AttributeValue;
-import com.amazonaws.services.dynamodbv2.model.BatchWriteItemRequest;
-import com.amazonaws.services.dynamodbv2.model.DeleteRequest;
-import com.amazonaws.services.dynamodbv2.model.PutRequest;
-import com.amazonaws.services.dynamodbv2.model.WriteRequest;
-
-// **********************************************************************
-// This sample gives syntax for Java Low Level Batch Write
-// It is not included with xi:include but is given here for references
-// **********************************************************************
-
-public class LowLevelBatchWriteSyntax {
-
-    static AmazonDynamoDBClient client;
-    static SimpleDateFormat dateFormatter = new SimpleDateFormat("yyyy-MM-dd'T'HH:mm:ss.SSS'Z'");
-
-    public static void main(String[] args) throws IOException {
-
-        createClient();
-
-        writeMultipleItemsBatchWrite();
-
-    }
-
-    private static void createClient() throws IOException {
-        AWSCredentials credentials = new PropertiesCredentials(
-            LowLevelBatchWriteSyntax.class.getResourceAsStream("AwsCredentials.properties"));
-
-        client = new AmazonDynamoDBClient(credentials);
-    }
-
-    private static void writeMultipleItemsBatchWrite() {
-        try {
-
-            // Begin syntax extract
-
-            // Create a map for the requests in the batch
-            Map<String, List<WriteRequest>> requestItems = new HashMap<String, List<WriteRequest>>();
-
-            // Create a PutRequest for a new Forum item
-            Map<String, AttributeValue> forumItem = new HashMap<String, AttributeValue>();
-            forumItem.put("Name", new AttributeValue().withS("Amazon RDS"));
-            forumItem.put("Threads", new AttributeValue().withN("0"));
-
-            List<WriteRequest> forumList = new ArrayList<WriteRequest>();
-            forumList.add(new WriteRequest().withPutRequest(new PutRequest().withItem(forumItem)));
-            requestItems.put("Forum", forumList);
-
-            // Create a PutRequest for a new Thread item
-            Map<String, AttributeValue> threadItem = new HashMap<String, AttributeValue>();
-            threadItem.put("ForumName", new AttributeValue().withS("Amazon RDS"));
-            threadItem.put("Subject", new AttributeValue().withS("Amazon RDS Thread 1"));
-
-            List<WriteRequest> threadList = new ArrayList<WriteRequest>();
-            threadList.add(new WriteRequest().withPutRequest(new PutRequest().withItem(threadItem)));
-
-            // Create a DeleteRequest for a Thread item
-            Map<String, AttributeValue> threadDeleteKey = new HashMap<String, AttributeValue>();
-            threadDeleteKey.put("ForumName", new AttributeValue().withS("Some partition key value"));
-            threadDeleteKey.put("Subject", new AttributeValue().withS("Some sort key value"));
-
-            threadList.add(new WriteRequest().withDeleteRequest(new DeleteRequest().withKey(threadDeleteKey)));
-            requestItems.put("Thread", threadList);
-
-            BatchWriteItemRequest batchWriteItemRequest = new BatchWriteItemRequest();
-
-            System.out.println("Making the request.");
-
-            batchWriteItemRequest.withRequestItems(requestItems);
-            client.batchWriteItem(batchWriteItemRequest);
-
-            // End syntax extract
-
-        }
-        catch (AmazonServiceException ase) {
-            System.err.println("Failed to retrieve items: ");
-            ase.printStackTrace(System.err);
-        }
-
-    }
-
-}
-// snippet-end:[dynamodb.Java.CodeExample.LowLevelBatchWriteSyntax]
->>>>>>> a604417e
+// snippet-end:[dynamodb.java.codeexample.LowLevelBatchWriteSyntax] 
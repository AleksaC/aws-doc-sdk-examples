--- conflicted
+++ resolved
@@ -1,50 +1,46 @@
-<<<<<<< HEAD
-# Copyright 2010-2018 Amazon.com, Inc. or its affiliates. All Rights Reserved.
-=======
-# Copyright 2010-2019 Amazon.com, Inc. or its affiliates. All Rights Reserved.
->>>>>>> 727000df
-# This file is licensed under the Apache License, Version 2.0 (the "License").
-# You may not use this file except in compliance with the License. A copy of
-# the License is located at
-# http://aws.amazon.com/apache2.0/
-# This file is distributed on an "AS IS" BASIS, WITHOUT WARRANTIES OR
-# CONDITIONS OF ANY KIND, either express or implied. See the License for the
-# specific language governing permissions and limitations under the License.
-
-cmake_minimum_required(VERSION 3.2)
-project(iam-examples)
-set (CMAKE_CXX_STANDARD 11)
-
-# Locate the aws sdk for c++ package.
-find_package(AWSSDK REQUIRED COMPONENTS iam)
-
-set(EXAMPLES "")
-list(APPEND EXAMPLES "list_users")
-list(APPEND EXAMPLES "create_user")
-list(APPEND EXAMPLES "delete_user")
-list(APPEND EXAMPLES "update_user")
-list(APPEND EXAMPLES "access_key_last_used")
-list(APPEND EXAMPLES "create_access_key")
-list(APPEND EXAMPLES "delete_access_key")
-list(APPEND EXAMPLES "list_access_keys")
-list(APPEND EXAMPLES "update_access_key")
-list(APPEND EXAMPLES "create_policy")
-list(APPEND EXAMPLES "delete_policy")
-list(APPEND EXAMPLES "get_policy")
-list(APPEND EXAMPLES "list_policies")
-list(APPEND EXAMPLES "attach_role_policy")
-list(APPEND EXAMPLES "detach_role_policy")
-list(APPEND EXAMPLES "create_account_alias")
-list(APPEND EXAMPLES "delete_account_alias")
-list(APPEND EXAMPLES "list_account_aliases")
-list(APPEND EXAMPLES "delete_server_cert")
-list(APPEND EXAMPLES "get_server_cert")
-list(APPEND EXAMPLES "list_server_certs")
-list(APPEND EXAMPLES "update_server_cert")
-
-# The executables to build.
-foreach(EXAMPLE IN LISTS EXAMPLES)
-    add_executable(${EXAMPLE} ${EXAMPLE}.cpp)
-    target_link_libraries(${EXAMPLE} ${AWSSDK_LINK_LIBRARIES})
-endforeach()
-
+# Copyright 2010-2019 Amazon.com, Inc. or its affiliates. All Rights Reserved.
+# This file is licensed under the Apache License, Version 2.0 (the "License").
+# You may not use this file except in compliance with the License. A copy of
+# the License is located at
+# http://aws.amazon.com/apache2.0/
+# This file is distributed on an "AS IS" BASIS, WITHOUT WARRANTIES OR
+# CONDITIONS OF ANY KIND, either express or implied. See the License for the
+# specific language governing permissions and limitations under the License.
+
+cmake_minimum_required(VERSION 3.2)
+project(iam-examples)
+set (CMAKE_CXX_STANDARD 11)
+
+# Locate the aws sdk for c++ package.
+find_package(AWSSDK REQUIRED COMPONENTS iam)
+
+set(EXAMPLES "")
+list(APPEND EXAMPLES "list_users")
+list(APPEND EXAMPLES "create_user")
+list(APPEND EXAMPLES "delete_user")
+list(APPEND EXAMPLES "update_user")
+list(APPEND EXAMPLES "access_key_last_used")
+list(APPEND EXAMPLES "create_access_key")
+list(APPEND EXAMPLES "delete_access_key")
+list(APPEND EXAMPLES "list_access_keys")
+list(APPEND EXAMPLES "update_access_key")
+list(APPEND EXAMPLES "create_policy")
+list(APPEND EXAMPLES "delete_policy")
+list(APPEND EXAMPLES "get_policy")
+list(APPEND EXAMPLES "list_policies")
+list(APPEND EXAMPLES "attach_role_policy")
+list(APPEND EXAMPLES "detach_role_policy")
+list(APPEND EXAMPLES "create_account_alias")
+list(APPEND EXAMPLES "delete_account_alias")
+list(APPEND EXAMPLES "list_account_aliases")
+list(APPEND EXAMPLES "delete_server_cert")
+list(APPEND EXAMPLES "get_server_cert")
+list(APPEND EXAMPLES "list_server_certs")
+list(APPEND EXAMPLES "update_server_cert")
+
+# The executables to build.
+foreach(EXAMPLE IN LISTS EXAMPLES)
+    add_executable(${EXAMPLE} ${EXAMPLE}.cpp)
+    target_link_libraries(${EXAMPLE} ${AWSSDK_LINK_LIBRARIES})
+endforeach()
+